--- conflicted
+++ resolved
@@ -14,36 +14,13 @@
 
   <name>Structs Plugin</name>
   <description>Library plugin for DSL plugins that need names for Jenkins objects.</description>
-<<<<<<< HEAD
   <url>https://wiki.jenkins-ci.org/display/JENKINS/Structs+plugin</url>
-  <licenses>
-    <license>
-      <name>MIT License</name>
-      <url>http://opensource.org/licenses/MIT</url>
-    </license>
-  </licenses>
-
-  <repositories>
-    <repository>
-      <id>repo.jenkins-ci.org</id>
-      <url>http://repo.jenkins-ci.org/public/</url>
-    </repository>
-  </repositories>
-  <pluginRepositories>
-    <pluginRepository>
-      <id>repo.jenkins-ci.org</id>
-      <url>http://repo.jenkins-ci.org/public/</url>
-    </pluginRepository>
-  </pluginRepositories>
-=======
-  <url>https://wiki.jenkins-ci.org/display/JENKINS/Symbol+Plugin</url>
->>>>>>> 51ca1b0c
 
   <dependencies>
     <dependency>
       <groupId>org.jenkins-ci</groupId>
       <artifactId>symbol-annotation</artifactId>
-      <version>1.1.2-SNAPSHOT</version>
+      <version>1.2-SNAPSHOT</version>
     </dependency>
     <dependency>
       <groupId>org.jenkins-ci.plugins</groupId>
